'''

Usage::

    # Imports
    from pyroute2 import IPDB, WireGuard

    IFNAME = 'wg1'

    # Create a WireGuard interface
    with IPDB() as ip:
        wg1 = ip.create(kind='wireguard', ifname=IFNAME)
        wg1.add_ip('10.0.0.1/24')
        wg1.up()
        wg1.commit()

    # Create WireGuard object
    wg = WireGuard()

    # Add a WireGuard configuration + first peer
    peer = {'public_key': 'TGFHcm9zc2VCaWNoZV9DJ2VzdExhUGx1c0JlbGxlPDM=',
            'endpoint_addr': '8.8.8.8',
            'endpoint_port': 8888,
            'persistent_keepalive': 15,
            'allowed_ips': ['10.0.0.0/24', '8.8.8.8/32']}
    wg.set(IFNAME, private_key='RCdhcHJlc0JpY2hlLEplU2VyYWlzTGFQbHVzQm9ubmU=',
           fwmark=0x1337, listen_port=2525, peer=peer)

    # Add second peer with preshared key
    peer = {'public_key': 'RCdBcHJlc0JpY2hlLFZpdmVMZXNQcm9iaW90aXF1ZXM=',
            'preshared_key': 'Pz8/V2FudFRvVHJ5TXlBZXJvR3Jvc3NlQmljaGU/Pz8=',
            'endpoint_addr': '8.8.8.8',
            'endpoint_port': 9999,
            'persistent_keepalive': 25,
            'allowed_ips': ['::/0']}
    wg.set(IFNAME, peer=peer)

    # Delete second peer
    peer = {'public_key': 'RCdBcHJlc0JpY2hlLFZpdmVMZXNQcm9iaW90aXF1ZXM=',
            'remove': True}
    wg.set(IFNAME, peer=peer)

    # Get information of the interface
    wg.info(IFNAME)

    # Get specific value from the interface
    wg.info(IFNAME)[0].WGDEVICE_A_PRIVATE_KEY.value


NOTES:

* Using `set` method only requires an interface name.
* The `peer` structure is described as follow::

    struct peer_s {
        public_key:            # Base64 public key - required
        remove:                # Boolean - optional
        preshared_key:         # Base64 preshared key - optional
        endpoint_addr:         # IPv4 or IPv6 endpoint - optional
        endpoint_port :        # endpoint Port - required only if endpoint_addr
        persistent_keepalive:  # time in seconds to send keep alive - optional
        allowed_ips:           # list of CIDRs allowed - optional
    }
'''

<<<<<<< HEAD
from base64 import b64encode, b64decode
from binascii import a2b_hex
=======
>>>>>>> 7246c9d2
import errno
import logging
from socket import inet_ntoa, inet_aton, inet_pton, AF_INET, AF_INET6
from struct import pack, unpack
from time import ctime

from pr2modules.netlink import genlmsg
from pr2modules.netlink import nla
from pr2modules.netlink import NLM_F_ACK
from pr2modules.netlink import NLM_F_DUMP
from pr2modules.netlink import NLA_F_NESTED
from pr2modules.netlink import NLM_F_REQUEST
from pr2modules.netlink.generic import GenericNetlinkSocket

# Defines from uapi/wireguard.h
WG_GENL_NAME = "wireguard"
WG_GENL_VERSION = 1
WG_KEY_LEN = 32

# WireGuard Device commands
WG_CMD_GET_DEVICE = 0
WG_CMD_SET_DEVICE = 1

# Wireguard Device attributes
WGDEVICE_A_UNSPEC = 0
WGDEVICE_A_IFINDEX = 1
WGDEVICE_A_IFNAME = 2
WGDEVICE_A_PRIVATE_KEY = 3
WGDEVICE_A_PUBLIC_KEY = 4
WGDEVICE_A_FLAGS = 5
WGDEVICE_A_LISTEN_PORT = 6
WGDEVICE_A_FWMARK = 7
WGDEVICE_A_PEERS = 8

# WireGuard Device flags
WGDEVICE_F_REPLACE_PEERS = 1

# WireGuard Allowed IP attributes
WGALLOWEDIP_A_UNSPEC = 0
WGALLOWEDIP_A_FAMILY = 1
WGALLOWEDIP_A_IPADDR = 2
WGALLOWEDIP_A_CIDR_MASK = 3

# WireGuard Peer flags
WGPEER_F_REMOVE_ME = 0
WGPEER_F_REPLACE_ALLOWEDIPS = 1
WGPEER_F_UPDATE_ONLY = 2

# Specific defines
WG_MAX_PEERS = 1000
WG_MAX_ALLOWEDIPS = 1000


class wgmsg(genlmsg):
    prefix = 'WGDEVICE_A_'

    nla_map = (
            ('WGDEVICE_A_UNSPEC', 'none'), ('WGDEVICE_A_IFINDEX', 'uint32'),
            ('WGDEVICE_A_IFNAME',
             'asciiz'), ('WGDEVICE_A_PRIVATE_KEY', 'parse_wg_key'),
            ('WGDEVICE_A_PUBLIC_KEY',
             'parse_wg_key'), ('WGDEVICE_A_FLAGS',
                               'uint32'), ('WGDEVICE_A_LISTEN_PORT', 'uint16'),
            ('WGDEVICE_A_FWMARK',
             'uint32'), ('WGDEVICE_A_PEERS', '*wgdevice_peer')
    )

    class wgdevice_peer(nla):
        prefix = 'WGPEER_A_'

        nla_flags = NLA_F_NESTED
        nla_map = (
                ('WGPEER_A_UNSPEC',
                 'none'), ('WGPEER_A_PUBLIC_KEY', 'parse_peer_key'),
                ('WGPEER_A_PRESHARED_KEY',
                 'parse_peer_key'), ('WGPEER_A_FLAGS', 'uint32'),
                ('WGPEER_A_ENDPOINT', 'parse_endpoint'),
                ('WGPEER_A_PERSISTENT_KEEPALIVE_INTERVAL', 'uint16'),
                ('WGPEER_A_LAST_HANDSHAKE_TIME',
                 'parse_handshake_time'), ('WGPEER_A_RX_BYTES', 'uint64'),
                ('WGPEER_A_TX_BYTES',
                 'uint64'), ('WGPEER_A_ALLOWEDIPS', '*wgpeer_allowedip'),
                ('WGPEER_A_PROTOCOL_VERSION', 'uint32')
        )

        class parse_peer_key(nla):
            fields = (('key', '32s'), )

            def decode(self):
                nla.decode(self)
                self['value'] = b64encode(self['key'])

            def encode(self):
                self['key'] = b64decode(self['value'])
                nla.encode(self)

        class parse_endpoint(nla):
            fields = (
                    ('family', 'H'), ('port', '>H'), ('addr4', '>I'),
                    ('addr6', 's')
            )

            def decode(self):
                nla.decode(self)
                if self['family'] == AF_INET:
                    self['addr'] = inet_ntoa(pack('>I', self['addr4']))
                else:
                    self['addr'] = inet_ntoa(AF_INET6, self['addr6'])
                del self['addr4']
                del self['addr6']

            def encode(self):
                if self['addr'].find(":") > -1:
                    self['family'] = AF_INET6
                    self['addr4'] = 0  # Set to NULL
                    self['addr6'] = inet_pton(AF_INET6, self['addr'])
                else:
                    self['family'] = AF_INET
                    self['addr4'] = unpack('>I', inet_aton(self['addr']))[0]
                    self['addr6'] = b'\x00\x00\x00\x00\x00\x00\x00\x00'
                self['port'] = int(self['port'])
                nla.encode(self)

        class parse_handshake_time(nla):
            fields = (('tv_sec', 'Q'), ('tv_nsec', 'Q'))

            def decode(self):
                nla.decode(self)
                self['latest handshake'] = ctime(self['tv_sec'])

        class wgpeer_allowedip(nla):
            prefix = 'WGALLOWEDIP_A_'

            nla_flags = NLA_F_NESTED
            nla_map = (
                    ('WGALLOWEDIP_A_UNSPEC',
                     'none'), ('WGALLOWEDIP_A_FAMILY',
                               'uint16'), ('WGALLOWEDIP_A_IPADDR', 'hex'),
                    ('WGALLOWEDIP_A_CIDR_MASK', 'uint8')
            )

            def decode(self):
                nla.decode(self)
                if self.get_attr('WGALLOWEDIP_A_FAMILY') == AF_INET:
                    pre = (
                            self.get_attr('WGALLOWEDIP_A_IPADDR'
                                          ).replace(':', '')
                    )
                    self['addr'] = inet_ntoa(a2b_hex(pre))
                else:
                    self['addr'] = (self.get_attr('WGALLOWEDIP_A_IPADDR'))
                wgaddr = self.get_attr('WGALLOWEDIP_A_CIDR_MASK')
                self['addr'] = '{0}/{1}'.format(self['addr'], wgaddr)

    class parse_wg_key(nla):
        fields = (('key', '32s'), )

        def decode(self):
            nla.decode(self)
            self['value'] = b64encode(self['key'])

        def encode(self):
            self['key'] = b64decode(self['value'])
            nla.encode(self)


class WireGuard(GenericNetlinkSocket):
    def __init__(self, *args, **kwargs):
        GenericNetlinkSocket.__init__(self, *args, **kwargs)
        self.bind(WG_GENL_NAME, wgmsg)

    def info(self, interface=None, ifindex=None):
        msg = wgmsg()
        msg['cmd'] = WG_CMD_GET_DEVICE

        if interface is not None:
            msg['attrs'].append(['WGDEVICE_A_IFNAME', interface])
        elif ifindex is not None:
            msg['attrs'].append(['WGDEVICE_A_IFINDEX', ifindex])
        else:
            raise ValueError("ifname or ifindex are unset")

        return self.nlm_request(
                msg, msg_type=self.prid, msg_flags=NLM_F_REQUEST | NLM_F_DUMP
        )

    def set(
            self,
            interface=None,
            ifindex=None,
            listen_port=None,
            fwmark=None,
            private_key=None,
            peer=None
    ):
        msg = wgmsg()

        if interface is not None:
            msg['attrs'].append(['WGDEVICE_A_IFNAME', interface])
        elif ifindex is not None:
            msg['attrs'].append(['WGDEVICE_A_IFINDEX', ifindex])
        else:
            raise ValueError("ifname or ifindex are unset")

        if private_key is not None:
            self._wg_test_key(private_key)
            msg['attrs'].append(['WGDEVICE_A_PRIVATE_KEY', private_key])

        if listen_port is not None:
            msg['attrs'].append(['WGDEVICE_A_LISTEN_PORT', listen_port])

        if fwmark is not None:
            msg['attrs'].append(['WGDEVICE_A_FWMARK', fwmark])

        if peer is not None:
            self._wg_set_peer(msg, peer)

        # Message attributes
        msg['cmd'] = WG_CMD_SET_DEVICE
        msg['version'] = WG_GENL_VERSION
        msg['header']['type'] = self.prid
        msg['header']['flags'] = NLM_F_REQUEST | NLM_F_ACK
        msg['header']['pid'] = self.pid
        msg.encode()
        self.sendto(msg.data, (0, 0))
        msg = self.get()[0]
        err = msg['header'].get('error', None)
        if err is not None:
            if hasattr(err, 'code') and err.code == errno.ENOENT:
                logging.error(
                        'Generic netlink protocol %s not found' % self.prid
                )
                logging.error('Please check if the protocol module is loaded')
            raise err
        return msg

    def _wg_test_key(self, key):
        try:
            if len(b64decode(key)) != WG_KEY_LEN:
                raise ValueError('Invalid WireGuard key length')
        except TypeError:
            raise ValueError('Failed to decode Base64 key')

    def _wg_set_peer(self, msg, peer):
        attrs = []
        wg_peer = [{'attrs': attrs}]
        if 'public_key' not in peer:
            raise ValueError('Peer Public key required')

        # Check public key validity
        public_key = peer['public_key']
        self._wg_test_key(public_key)
        attrs.append(['WGPEER_A_PUBLIC_KEY', public_key])

        # If peer removal is set to True
        if 'remove' in peer and peer['remove']:
            attrs.append(['WGPEER_A_FLAGS', WGDEVICE_F_REPLACE_PEERS])
            msg['attrs'].append(['WGDEVICE_A_PEERS', wg_peer])
            return

        # Set Endpoint
        if 'endpoint_addr' in peer and 'endpoint_port' in peer:
            attrs.append(
                    [
                            'WGPEER_A_ENDPOINT', {
                                    'addr': peer['endpoint_addr'],
                                    'port': peer['endpoint_port']
                            }
                    ]
            )

        # Set Preshared key
        if 'preshared_key' in peer:
            pkey = peer['preshared_key']
            self._wg_test_key(pkey)
            attrs.append(['WGPEER_A_PRESHARED_KEY', pkey])

        # Set Persistent Keepalive time
        if 'persistent_keepalive' in peer:
            keepalive = peer['persistent_keepalive']
            attrs.append(['WGPEER_A_PERSISTENT_KEEPALIVE_INTERVAL', keepalive])

        # Set Peer flags
        attrs.append(['WGPEER_A_FLAGS', WGPEER_F_UPDATE_ONLY])

        # Set allowed IPs
        if 'allowed_ips' in peer:
            allowed_ips = self._wg_build_allowedips(peer['allowed_ips'])
            attrs.append(['WGPEER_A_ALLOWEDIPS', allowed_ips])

        msg['attrs'].append(['WGDEVICE_A_PEERS', wg_peer])

    def _wg_build_allowedips(self, allowed_ips):
        ret = []

        for index, ip in enumerate(allowed_ips):
            allowed_ip = []
            ret.append({'attrs': allowed_ip})

            if ip.find("/") == -1:
                raise ValueError('No CIDR set in allowed ip #{}'.format(index))

            addr, mask = ip.split('/')
            if addr.find(":") > -1:
                allowed_ip.append(['WGALLOWEDIP_A_FAMILY', AF_INET6])
                allowed_ip.append(
                        ['WGALLOWEDIP_A_IPADDR',
                         inet_pton(AF_INET6, addr)]
                )
            else:
                allowed_ip.append(['WGALLOWEDIP_A_FAMILY', AF_INET])
                allowed_ip.append(['WGALLOWEDIP_A_IPADDR', inet_aton(addr)])
            allowed_ip.append(['WGALLOWEDIP_A_CIDR_MASK', int(mask)])

        return ret<|MERGE_RESOLUTION|>--- conflicted
+++ resolved
@@ -63,11 +63,8 @@
     }
 '''
 
-<<<<<<< HEAD
 from base64 import b64encode, b64decode
 from binascii import a2b_hex
-=======
->>>>>>> 7246c9d2
 import errno
 import logging
 from socket import inet_ntoa, inet_aton, inet_pton, AF_INET, AF_INET6
